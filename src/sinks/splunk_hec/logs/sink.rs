--- conflicted
+++ resolved
@@ -154,7 +154,6 @@
     type Key = Option<Partitioned>;
 
     fn partition(&self, item: &Self::Item) -> Self::Key {
-<<<<<<< HEAD
         self.metadata
             .iter()
             .map(|(key, value)| {
@@ -172,12 +171,9 @@
             })
             .collect::<Option<_>>()
             .map(|metadata| Partitioned {
-                token: item.event.metadata().splunk_hec_token().clone(),
+                token: item.event.metadata().splunk_hec_token(),
                 metadata,
             })
-=======
-        item.event.metadata().splunk_hec_token()
->>>>>>> fd17b264
     }
 }
 

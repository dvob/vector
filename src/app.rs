use std::{collections::HashMap, num::NonZeroUsize, path::PathBuf};

use futures::StreamExt;
use once_cell::race::OnceNonZeroUsize;
use tokio::{
    runtime::{self, Runtime},
    sync::mpsc,
};
use tokio_stream::wrappers::UnboundedReceiverStream;

#[cfg(windows)]
use crate::service;
#[cfg(feature = "api")]
use crate::{api, internal_events::ApiStarted};
use crate::{
    cli::{handle_config_errors, Color, LogFormat, Opts, RootOpts, SubCommand},
    config, generate, graph, heartbeat, list, metrics,
    signal::{self, SignalTo},
    topology::{self, RunningTopology},
    trace, unit_test, validate,
};
#[cfg(feature = "api-client")]
use crate::{tap, top};

pub static WORKER_THREADS: OnceNonZeroUsize = OnceNonZeroUsize::new();

use crate::internal_events::{
    VectorConfigLoadFailed, VectorQuit, VectorRecoveryFailed, VectorReloadFailed, VectorReloaded,
    VectorStarted, VectorStopped,
};

pub struct ApplicationConfig {
    pub config_paths: Vec<config::ConfigPath>,
    pub topology: RunningTopology,
    pub graceful_crash: mpsc::UnboundedReceiver<()>,
    #[cfg(feature = "api")]
    pub api: config::api::Options,
    pub signal_handler: signal::SignalHandler,
    pub signal_rx: signal::SignalRx,
}

pub struct Application {
    opts: RootOpts,
    pub config: ApplicationConfig,
    pub runtime: Runtime,
}

impl Application {
    pub fn prepare() -> Result<Self, exitcode::ExitCode> {
        let opts = Opts::get_matches().map_err(|error| {
            // Printing to stdout/err can itself fail; ignore it.
            let _ = error.print();
            exitcode::USAGE
        })?;

        Self::prepare_from_opts(opts)
    }

    pub fn prepare_from_opts(opts: Opts) -> Result<Self, exitcode::ExitCode> {
        openssl_probe::init_ssl_cert_env_vars();

<<<<<<< HEAD
        let level = std::env::var("LOG").unwrap_or_else(|_| match opts.log_level() {
            "off" => "off".to_owned(),
            #[cfg(feature = "tokio-console")]
            level => [
                format!("vector={}", level),
                format!("codec={}", level),
                format!("vrl={}", level),
                format!("file_source={}", level),
                "tower_limit=trace".to_owned(),
                "runtime=trace".to_owned(),
                "tokio=trace".to_owned(),
                format!("rdkafka={}", level),
            ]
            .join(","),
            #[cfg(not(feature = "tokio-console"))]
            level => [
                format!("vector={}", level),
                format!("codec={}", level),
                format!("vrl={}", level),
                format!("file_source={}", level),
                "tower_limit=trace".to_owned(),
                format!("rdkafka={}", level),
                format!("lapin={}", level),
            ]
            .join(","),
        });
=======
        let level = std::env::var("VECTOR_LOG")
            .or_else(|_| {
                warn!(message = "Use of $LOG is deprecated. Please use $VECTOR_LOG instead.");
                std::env::var("LOG")
            })
            .unwrap_or_else(|_| match opts.log_level() {
                "off" => "off".to_owned(),
                #[cfg(feature = "tokio-console")]
                level => [
                    format!("vector={}", level),
                    format!("codec={}", level),
                    format!("vrl={}", level),
                    format!("file_source={}", level),
                    "tower_limit=trace".to_owned(),
                    "runtime=trace".to_owned(),
                    "tokio=trace".to_owned(),
                    format!("rdkafka={}", level),
                    format!("buffers={}", level),
                ]
                .join(","),
                #[cfg(not(feature = "tokio-console"))]
                level => [
                    format!("vector={}", level),
                    format!("codec={}", level),
                    format!("vrl={}", level),
                    format!("file_source={}", level),
                    "tower_limit=trace".to_owned(),
                    format!("rdkafka={}", level),
                    format!("buffers={}", level),
                ]
                .join(","),
            });
>>>>>>> 2123bf55

        let root_opts = opts.root;

        let sub_command = opts.sub_command;

        let color = match root_opts.color {
            #[cfg(unix)]
            Color::Auto => atty::is(atty::Stream::Stdout),
            #[cfg(windows)]
            Color::Auto => false, // ANSI colors are not supported by cmd.exe
            Color::Always => true,
            Color::Never => false,
        };

        let json = match &root_opts.log_format {
            LogFormat::Text => false,
            LogFormat::Json => true,
        };

        metrics::init_global().expect("metrics initialization failed");

        let mut rt_builder = runtime::Builder::new_multi_thread();
        rt_builder.enable_all().thread_name("vector-worker");

        if let Some(threads) = root_opts.threads {
            if threads < 1 {
                error!("The `threads` argument must be greater or equal to 1.");
                return Err(exitcode::CONFIG);
            } else {
                WORKER_THREADS
                    .set(NonZeroUsize::new(threads).expect("already checked"))
                    .expect("double thread initialization");
                rt_builder.worker_threads(threads);
            }
        }

        let rt = rt_builder.build().expect("Unable to create async runtime");

        let config = {
            let config_paths = root_opts.config_paths_with_formats();
            let watch_config = root_opts.watch_config;
            let require_healthy = root_opts.require_healthy;

            rt.block_on(async move {
                trace::init(color, json, &level);
                // Signal handler for OS and provider messages.
                let (mut signal_handler, signal_rx) = signal::SignalHandler::new();
                signal_handler.forever(signal::os_signals());

                if let Some(s) = sub_command {
                    let code = match s {
                        SubCommand::Generate(g) => generate::cmd(&g),
                        SubCommand::Graph(g) => graph::cmd(&g),
                        SubCommand::List(l) => list::cmd(&l),
                        SubCommand::Test(t) => unit_test::cmd(&t).await,
                        #[cfg(windows)]
                        SubCommand::Service(s) => service::cmd(&s),
                        #[cfg(feature = "api-client")]
                        SubCommand::Top(t) => top::cmd(&t).await,
                        #[cfg(feature = "api-client")]
                        SubCommand::Tap(t) => tap::cmd(&t, signal_rx).await,

                        SubCommand::Validate(v) => validate::validate(&v, color).await,
                        #[cfg(feature = "vrl-cli")]
                        SubCommand::Vrl(s) => vrl_cli::cmd::cmd(&s),
                    };

                    return Err(code);
                };

                info!(message = "Log level is enabled.", level = ?level);

                let config_paths = config::process_paths(&config_paths).ok_or(exitcode::CONFIG)?;

                if watch_config {
                    // Start listening for config changes immediately.
                    config::watcher::spawn_thread(config_paths.iter().map(Into::into), None)
                        .map_err(|error| {
                            error!(message = "Unable to start config watcher.", %error);
                            exitcode::CONFIG
                        })?;
                }

                info!(
                    message = "Loading configs.",
                    paths = ?config_paths.iter().map(<&PathBuf>::from).collect::<Vec<_>>()
                );

                config::init_log_schema(&config_paths, true).map_err(handle_config_errors)?;

                let mut config =
                    config::load_from_paths_with_provider(&config_paths, &mut signal_handler)
                        .await
                        .map_err(handle_config_errors)?;

                if !config.healthchecks.enabled {
                    info!("Health checks are disabled.");
                }
                config.healthchecks.set_require_healthy(require_healthy);

                #[cfg(feature = "datadog-pipelines")]
                // Augment config to enable observability within Datadog, if applicable.
                config::datadog::try_attach(&mut config);

                let diff = config::ConfigDiff::initial(&config);
                let pieces = topology::build_or_log_errors(&config, &diff, HashMap::new())
                    .await
                    .ok_or(exitcode::CONFIG)?;

                #[cfg(feature = "api")]
                let api = config.api;

                let result = topology::start_validated(config, diff, pieces).await;
                let (topology, graceful_crash) = result.ok_or(exitcode::CONFIG)?;

                Ok(ApplicationConfig {
                    config_paths,
                    topology,
                    graceful_crash,
                    #[cfg(feature = "api")]
                    api,
                    signal_handler,
                    signal_rx,
                })
            })
        }?;

        Ok(Application {
            opts: root_opts,
            config,
            runtime: rt,
        })
    }

    pub fn run(self) {
        let rt = self.runtime;

        let mut graceful_crash = UnboundedReceiverStream::new(self.config.graceful_crash);
        let mut topology = self.config.topology;

        let mut config_paths = self.config.config_paths;

        let opts = self.opts;

        #[cfg(feature = "api")]
        let api_config = self.config.api;

        let mut signal_handler = self.config.signal_handler;
        let mut signal_rx = self.config.signal_rx;

        // Any internal_logs sources will have grabbed a copy of the
        // early buffer by this point and set up a subscriber.
        crate::trace::stop_buffering();

        rt.block_on(async move {
            emit!(&VectorStarted);
            tokio::spawn(heartbeat::heartbeat());

            // Configure the API server, if applicable.
            #[cfg(feature = "api")]
            // Assigned to prevent the API terminating when falling out of scope.
            let api_server = if api_config.enabled {
                use std::sync::{Arc, atomic::AtomicBool};
                emit!(&ApiStarted {
                    addr: api_config.address.unwrap(),
                    playground: api_config.playground
                });

                Some(api::Server::start(topology.config(), topology.watch(), Arc::<AtomicBool>::clone(&topology.running)))
            } else {
                info!(message="API is disabled, enable by setting `api.enabled` to `true` and use commands like `vector top`.");
                None
            };

            let mut sources_finished = topology.sources_finished();

            let signal = loop {
                tokio::select! {
                    Some(signal) = signal_rx.recv() => {
                        match signal {
                            SignalTo::ReloadFromConfigBuilder(config_builder) => {
                                match config_builder.build().map_err(handle_config_errors) {
                                    Ok(mut new_config) => {
                                        new_config.healthchecks.set_require_healthy(opts.require_healthy);

                                        #[cfg(feature = "datadog-pipelines")]
                                        config::datadog::try_attach(&mut new_config);

                                        match topology
                                            .reload_config_and_respawn(new_config)
                                            .await
                                        {
                                            Ok(true) => {
                                                #[cfg(feature = "api")]
                                                // Pass the new config to the API server.
                                                if let Some(ref api_server) = api_server {
                                                    api_server.update_config(topology.config());
                                                }

                                                emit!(&VectorReloaded { config_paths: &config_paths })
                                            },
                                            Ok(false) => emit!(&VectorReloadFailed),
                                            // Trigger graceful shutdown for what remains of the topology
                                            Err(()) => {
                                                emit!(&VectorReloadFailed);
                                                emit!(&VectorRecoveryFailed);
                                                break SignalTo::Shutdown;
                                            }
                                        }
                                        sources_finished = topology.sources_finished();
                                    },
                                    Err(_) => {
                                        emit!(&VectorConfigLoadFailed);
                                    }
                                }
                            }
                            SignalTo::ReloadFromDisk => {
                                // Reload paths
                                config_paths = config::process_paths(&opts.config_paths_with_formats()).unwrap_or(config_paths);

                                // Reload config
                                let new_config = config::load_from_paths_with_provider(&config_paths, &mut signal_handler)
                                    .await
                                    .map_err(handle_config_errors).ok();

                                if let Some(mut new_config) = new_config {
                                    new_config.healthchecks.set_require_healthy(opts.require_healthy);

                                    #[cfg(feature = "datadog-pipelines")]
                                    config::datadog::try_attach(&mut new_config);

                                    match topology
                                        .reload_config_and_respawn(new_config)
                                        .await
                                    {
                                        Ok(true) => {
                                            #[cfg(feature = "api")]
                                            // Pass the new config to the API server.
                                            if let Some(ref api_server) = api_server {
                                                api_server.update_config(topology.config());
                                            }

                                            emit!(&VectorReloaded { config_paths: &config_paths })
                                        },
                                        Ok(false) => emit!(&VectorReloadFailed),
                                        // Trigger graceful shutdown for what remains of the topology
                                        Err(()) => {
                                            emit!(&VectorReloadFailed);
                                            emit!(&VectorRecoveryFailed);
                                            break SignalTo::Shutdown;
                                        }
                                    }
                                    sources_finished = topology.sources_finished();
                                } else {
                                    emit!(&VectorConfigLoadFailed);
                                }
                            }
                            _ => break signal,
                        }
                    }
                    // Trigger graceful shutdown if a component crashed, or all sources have ended.
                    _ = graceful_crash.next() => break SignalTo::Shutdown,
                    _ = &mut sources_finished => break SignalTo::Shutdown,
                    else => unreachable!("Signal streams never end"),
                }
            };

            match signal {
                SignalTo::Shutdown => {
                    emit!(&VectorStopped);
                    tokio::select! {
                        _ = topology.stop() => (), // Graceful shutdown finished
                        _ = signal_rx.recv() => {
                            // It is highly unlikely that this event will exit from topology.
                            emit!(&VectorQuit);
                            // Dropping the shutdown future will immediately shut the server down
                        }
                    }
                }
                SignalTo::Quit => {
                    // It is highly unlikely that this event will exit from topology.
                    emit!(&VectorQuit);
                    drop(topology);
                }
                _ => unreachable!(),
            }
        });
    }
}<|MERGE_RESOLUTION|>--- conflicted
+++ resolved
@@ -59,34 +59,6 @@
     pub fn prepare_from_opts(opts: Opts) -> Result<Self, exitcode::ExitCode> {
         openssl_probe::init_ssl_cert_env_vars();
 
-<<<<<<< HEAD
-        let level = std::env::var("LOG").unwrap_or_else(|_| match opts.log_level() {
-            "off" => "off".to_owned(),
-            #[cfg(feature = "tokio-console")]
-            level => [
-                format!("vector={}", level),
-                format!("codec={}", level),
-                format!("vrl={}", level),
-                format!("file_source={}", level),
-                "tower_limit=trace".to_owned(),
-                "runtime=trace".to_owned(),
-                "tokio=trace".to_owned(),
-                format!("rdkafka={}", level),
-            ]
-            .join(","),
-            #[cfg(not(feature = "tokio-console"))]
-            level => [
-                format!("vector={}", level),
-                format!("codec={}", level),
-                format!("vrl={}", level),
-                format!("file_source={}", level),
-                "tower_limit=trace".to_owned(),
-                format!("rdkafka={}", level),
-                format!("lapin={}", level),
-            ]
-            .join(","),
-        });
-=======
         let level = std::env::var("VECTOR_LOG")
             .or_else(|_| {
                 warn!(message = "Use of $LOG is deprecated. Please use $VECTOR_LOG instead.");
@@ -116,10 +88,10 @@
                     "tower_limit=trace".to_owned(),
                     format!("rdkafka={}", level),
                     format!("buffers={}", level),
+                    format!("lapin={}", level),
                 ]
                 .join(","),
             });
->>>>>>> 2123bf55
 
         let root_opts = opts.root;
 

--- conflicted
+++ resolved
@@ -215,10 +215,7 @@
     ) -> (BufferSender<T>, BufferReceiver<T>) {
         let usage_handle = BufferUsageHandle::noop(when_full);
 
-<<<<<<< HEAD
         let memory_buffer = Box::new(MemoryBuffer::new(max_events));
-=======
-        let memory_buffer = Box::new(MemoryV1Buffer::new(max_events));
         let (sender, receiver, _) = memory_buffer
             .into_buffer_parts(usage_handle.clone())
             .await
@@ -234,7 +231,7 @@
         (sender, receiver)
     }
 
-    /// Creates a memory-only buffer topology using the in-memory v2 buffer.
+    /// Creates a memory-only buffer topology with the given buffer usage handle.
     ///
     /// This is specifically required for the tests that occur under `buffers`, as we assert things
     /// like channel capacity left, which cannot be done on in-memory v1 buffers as they use the
@@ -248,15 +245,12 @@
     /// can simplifying needing to require callers to do all the boilerplate to create the builder,
     /// create the stage, installing buffer usage metrics that aren't required, and so on.
     #[cfg(test)]
-    pub async fn memory_v2(
+    pub async fn standalone_memory_test(
         max_events: usize,
         when_full: WhenFull,
         usage_handle: BufferUsageHandle,
     ) -> (BufferSender<T>, BufferReceiver<T>) {
-        use crate::variant::MemoryV2Buffer;
-
-        let memory_buffer = Box::new(MemoryV2Buffer::new(max_events));
->>>>>>> 86bfec8d
+        let memory_buffer = Box::new(MemoryBuffer::new(max_events));
         let (sender, receiver, _) = memory_buffer
             .into_buffer_parts(usage_handle.clone())
             .await

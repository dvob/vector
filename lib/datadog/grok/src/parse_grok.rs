--- conflicted
+++ resolved
@@ -262,27 +262,15 @@
         }
     }
 
-<<<<<<< HEAD
     // #[test]
     // fn fails_on_unknown_pattern_definition() {
     //     assert_eq!(
     //         parse_grok_rules(&["%{unknown}".to_string()], btreemap! {})
     //             .unwrap_err()
     //             .to_string(),
-    //         r#"failed to parse grok expression '^%{unknown}$': The given pattern definition name "unknown" could not be found in the definition map"#
+    //         r#"failed to parse grok expression '\A%{unknown}\z': The given pattern definition name "unknown" could not be found in the definition map"#
     //     );
     // }
-=======
-    #[test]
-    fn fails_on_unknown_pattern_definition() {
-        assert_eq!(
-            parse_grok_rules(&["%{unknown}".to_string()], btreemap! {})
-                .unwrap_err()
-                .to_string(),
-            r#"failed to parse grok expression '\A%{unknown}\z': The given pattern definition name "unknown" could not be found in the definition map"#
-        );
-    }
->>>>>>> 26efeb37
 
     #[test]
     fn fails_on_unknown_filter() {

--- conflicted
+++ resolved
@@ -17,18 +17,11 @@
 }
 
 impl Predicate {
-<<<<<<< HEAD
-    pub fn new(
-        node: Node<Vec<Expr>>,
-        state: (&LocalEnv, &ExternalEnv),
-    ) -> Result<Predicate, Error> {
-=======
     pub(crate) fn new(
         node: Node<Vec<Expr>>,
         state: (&LocalEnv, &ExternalEnv),
         fallible_predicate: Option<&dyn DiagnosticMessage>,
-    ) -> Result {
->>>>>>> 8bccadb3
+    ) -> Result<Predicate, Error> {
         let (span, exprs) = node.take();
         let type_def = exprs
             .last()

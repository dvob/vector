use std::fmt;

use crate::{
    expression::{Not, Resolved},
    state::{ExternalEnv, LocalEnv},
    Context, Expression, TypeDef,
};

#[derive(Debug, Clone, PartialEq)]
pub struct Unary {
    variant: Variant,
}

impl Unary {
    pub fn new(variant: Variant) -> Self {
        Self { variant }
    }
}

#[derive(Debug, Clone, PartialEq)]
pub enum Variant {
    Not(Not),
}

impl Expression for Unary {
    fn resolve(&self, ctx: &mut Context) -> Resolved {
        use Variant::*;

        match &self.variant {
            Not(v) => v.resolve(ctx),
        }
    }

    fn type_def(&self, state: (&LocalEnv, &ExternalEnv)) -> TypeDef {
        use Variant::*;

        match &self.variant {
            Not(v) => v.type_def(state),
        }
    }
<<<<<<< HEAD

    fn compile_to_vm(
        &self,
        vm: &mut Vm,
        state: (&mut LocalEnv, &mut ExternalEnv),
    ) -> std::result::Result<(), String> {
        match &self.variant {
            Variant::Not(v) => {
                v.compile_to_vm(vm, state)?;
            }
        }

        Ok(())
    }

    #[cfg(feature = "llvm")]
    fn emit_llvm<'ctx>(
        &self,
        state: (&mut LocalEnv, &mut ExternalEnv),
        ctx: &mut crate::llvm::Context<'ctx>,
    ) -> Result<(), String> {
        use Variant::*;

        match &self.variant {
            Not(v) => v.emit_llvm(state, ctx),
        }
    }
=======
>>>>>>> d483777f
}

impl fmt::Display for Unary {
    fn fmt(&self, f: &mut fmt::Formatter<'_>) -> fmt::Result {
        use Variant::*;

        match &self.variant {
            Not(v) => v.fmt(f),
        }
    }
}

impl From<Not> for Variant {
    fn from(not: Not) -> Self {
        Variant::Not(not)
    }
}<|MERGE_RESOLUTION|>--- conflicted
+++ resolved
@@ -38,21 +38,6 @@
             Not(v) => v.type_def(state),
         }
     }
-<<<<<<< HEAD
-
-    fn compile_to_vm(
-        &self,
-        vm: &mut Vm,
-        state: (&mut LocalEnv, &mut ExternalEnv),
-    ) -> std::result::Result<(), String> {
-        match &self.variant {
-            Variant::Not(v) => {
-                v.compile_to_vm(vm, state)?;
-            }
-        }
-
-        Ok(())
-    }
 
     #[cfg(feature = "llvm")]
     fn emit_llvm<'ctx>(
@@ -66,8 +51,6 @@
             Not(v) => v.emit_llvm(state, ctx),
         }
     }
-=======
->>>>>>> d483777f
 }
 
 impl fmt::Display for Unary {

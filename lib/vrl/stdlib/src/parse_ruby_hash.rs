use std::num::ParseIntError;

use nom::{
    branch::alt,
    bytes::complete::{escaped, tag, take_while, take_while1},
    character::complete::{char, digit1, satisfy},
    combinator::{cut, map, opt, recognize, value},
    error::{context, ContextError, FromExternalError, ParseError},
    multi::{many1, separated_list0},
    number::complete::double,
    sequence::{preceded, separated_pair, terminated, tuple},
    AsChar, IResult, InputTakeAtPosition,
};
use vrl::{prelude::*, Value};

#[derive(Clone, Copy, Debug)]
pub struct ParseRubyHash;

impl Function for ParseRubyHash {
    fn identifier(&self) -> &'static str {
        "parse_ruby_hash"
    }

    fn examples(&self) -> &'static [Example] {
        &[Example {
            title: "parse ruby hash",
            source: r#"parse_ruby_hash!(s'{ "test" => "value", "testNum" => 0.2, "testObj" => { "testBool" => true, "testNull" => nil } }')"#,
            result: Ok(r#"
                {
                    "test": "value",
                    "testNum": 0.2,
                    "testObj": {
                        "testBool": true,
                        "testNull": null
                    }
                }
            "#),
        }]
    }

    fn compile(
        &self,
        _state: &state::Compiler,
        _ctx: &FunctionCompileContext,
        mut arguments: ArgumentList,
    ) -> Compiled {
        let value = arguments.required("value");
        Ok(Box::new(ParseRubyHashFn { value }))
    }

    fn parameters(&self) -> &'static [Parameter] {
        &[Parameter {
            keyword: "value",
            kind: kind::BYTES,
            required: true,
        }]
    }
}

#[derive(Debug, Clone)]
struct ParseRubyHashFn {
    value: Box<dyn Expression>,
}

impl Expression for ParseRubyHashFn {
    fn resolve(&self, ctx: &mut Context) -> Resolved {
        let value = self.value.resolve(ctx)?;
        let input = value.try_bytes_utf8_lossy()?;
        parse(&input)
    }

    fn type_def(&self, _: &state::Compiler) -> TypeDef {
        TypeDef::object(Collection::from_unknown(inner_kinds())).fallible()
    }
}

fn inner_kinds() -> Kind {
    Kind::null()
        | Kind::bytes()
        | Kind::float()
        | Kind::boolean()
<<<<<<< HEAD
        | Kind::array(BTreeMap::default())
        | Kind::object(BTreeMap::default())
=======
        | Kind::array(Collection::any())
        | Kind::object(Collection::any())
>>>>>>> 1711a8bd
}

trait HashParseError<T>: ParseError<T> + ContextError<T> + FromExternalError<T, ParseIntError> {}
impl<T, E: ParseError<T> + ContextError<T> + FromExternalError<T, ParseIntError>> HashParseError<T>
    for E
{
}

fn sp<'a, E: ParseError<&'a str>>(input: &'a str) -> IResult<&'a str, &'a str, E> {
    let chars = " \t\r\n";

    take_while(move |c| chars.contains(c))(input)
}

fn parse_inner_str<'a, E: ParseError<&'a str>>(
    delimiter: char,
) -> impl FnMut(&'a str) -> IResult<&'a str, &'a str, E> {
    move |input| {
        map(
            opt(escaped(
                recognize(many1(tuple((
                    take_while1(|c: char| c != '\\' && c != delimiter),
                    // Consume \something
                    opt(tuple((
                        satisfy(|c| c == '\\'),
                        satisfy(|c| c != '\\' && c != delimiter),
                    ))),
                )))),
                '\\',
                satisfy(|c| c == '\\' || c == delimiter),
            )),
            |inner| inner.unwrap_or(""),
        )(input)
    }
}

/// Parses text with a given delimiter.
fn parse_str<'a, E: ParseError<&'a str> + ContextError<&'a str>>(
    delimiter: char,
) -> impl FnMut(&'a str) -> IResult<&'a str, &'a str, E> {
    context(
        "string",
        preceded(
            char(delimiter),
            cut(terminated(parse_inner_str(delimiter), char(delimiter))),
        ),
    )
}

fn parse_boolean<'a, E: ParseError<&'a str>>(input: &'a str) -> IResult<&'a str, bool, E> {
    let parse_true = value(true, tag("true"));
    let parse_false = value(false, tag("false"));

    alt((parse_true, parse_false))(input)
}

fn parse_nil<'a, E: ParseError<&'a str>>(input: &'a str) -> IResult<&'a str, Value, E> {
    value(Value::Null, tag("nil"))(input)
}

fn parse_bytes<'a, E: HashParseError<&'a str>>(input: &'a str) -> IResult<&'a str, Bytes, E> {
    context(
        "bytes",
        map(alt((parse_str('"'), parse_str('\''))), |value| {
            Bytes::copy_from_slice(value.as_bytes())
        }),
    )(input)
}

fn parse_symbol_key<T, E: ParseError<T>>(input: T) -> IResult<T, T, E>
where
    T: InputTakeAtPosition,
    <T as InputTakeAtPosition>::Item: AsChar,
{
    take_while1(move |item: <T as InputTakeAtPosition>::Item| {
        let c = item.as_char();
        c.is_alphanum() || c == '_'
    })(input)
}

fn parse_colon_key<'a, E: ParseError<&'a str> + ContextError<&'a str>>(
    input: &'a str,
) -> IResult<&'a str, String, E> {
    map(
        preceded(
            char(':'),
            alt((parse_str('"'), parse_str('\''), parse_symbol_key)),
        ),
        |res| String::from(":") + res,
    )(input)
}

// This parse_key function allows some cases that shouldn't be produced by ruby.
// For example, { foo => "bar" } shouldn't be parsed but { foo: "bar" } should.
// Considering that Vector's goal is to parse log produced by other applications
// and that Vector is NOT a ruby parser, cases like the following one are ignored
// because they shouldn't appear in the logs.
// That being said, handling all the corner cases from Ruby's syntax would imply
// increasing a lot the code complexity which is probably not necessary considering
// that Vector is not a Ruby parser.
fn parse_key<'a, E: HashParseError<&'a str>>(input: &'a str) -> IResult<&'a str, String, E> {
    alt((
        map(
            alt((parse_str('"'), parse_str('\''), parse_symbol_key, digit1)),
            String::from,
        ),
        parse_colon_key,
    ))(input)
}

fn parse_array<'a, E: HashParseError<&'a str>>(input: &'a str) -> IResult<&'a str, Value, E> {
    context(
        "array",
        map(
            preceded(
                char('['),
                cut(terminated(
                    separated_list0(preceded(sp, char(',')), parse_value),
                    preceded(sp, char(']')),
                )),
            ),
            Value::Array,
        ),
    )(input)
}

fn parse_key_value<'a, E: HashParseError<&'a str>>(
    input: &'a str,
) -> IResult<&'a str, (String, Value), E> {
    separated_pair(
        preceded(sp, parse_key),
        cut(preceded(sp, alt((tag(":"), tag("=>"))))),
        parse_value,
    )(input)
}

fn parse_hash<'a, E: HashParseError<&'a str>>(input: &'a str) -> IResult<&'a str, Value, E> {
    context(
        "map",
        map(
            preceded(
                char('{'),
                cut(terminated(
                    map(
                        separated_list0(preceded(sp, char(',')), parse_key_value),
                        |tuple_vec| tuple_vec.into_iter().collect(),
                    ),
                    preceded(sp, char('}')),
                )),
            ),
            Value::Object,
        ),
    )(input)
}

fn parse_value<'a, E: HashParseError<&'a str>>(input: &'a str) -> IResult<&'a str, Value, E> {
    preceded(
        sp,
        alt((
            parse_nil,
            parse_hash,
            parse_array,
            map(parse_bytes, Value::Bytes),
            map(double, |value| Value::Float(NotNan::new(value).unwrap())),
            map(parse_boolean, Value::Boolean),
        )),
    )(input)
}

fn parse(input: &str) -> Result<Value> {
    let result = parse_hash(input)
        .map_err(|err| match err {
            nom::Err::Error(err) | nom::Err::Failure(err) => {
                // Create a descriptive error message if possible.
                nom::error::convert_error(input, err)
            }
            _ => err.to_string(),
        })
        .and_then(|(rest, result)| {
            rest.trim()
                .is_empty()
                .then(|| result)
                .ok_or_else(|| "could not parse whole line successfully".into())
        })?;

    Ok(result)
}

#[cfg(test)]
mod tests {
    use super::*;

    #[test]
    fn test_parse_empty_object() {
        let result = parse("{}").unwrap();
        assert!(result.is_object());
    }

    #[test]
    fn test_parse_arrow_empty_array() {
        parse("{ :array => [] }").unwrap();
    }

    #[test]
    fn test_parse_arrow_object() {
        let result = parse(
            r#"{ "hello" => "world", "number" => 42, "float" => 4.2, "array" => [1, 2.3], "object" => { "nope" => nil } }"#,
        )
        .unwrap();
        assert!(result.is_object());
        let result = result.as_object().unwrap();
        assert!(result.get("hello").unwrap().is_bytes());
        assert!(result.get("number").unwrap().is_float());
        assert!(result.get("float").unwrap().is_float());
        assert!(result.get("array").unwrap().is_array());
        assert!(result.get("object").unwrap().is_object());
        let child = result.get("object").unwrap().as_object().unwrap();
        assert!(child.get("nope").unwrap().is_null());
    }

    #[test]
    fn test_parse_arrow_object_key_number() {
        let result = parse(r#"{ 42 => "hello world" }"#).unwrap();
        assert!(result.is_object());
        let result = result.as_object().unwrap();
        assert!(result.get("42").unwrap().is_bytes());
    }

    #[test]
    fn test_parse_arrow_object_key_colon() {
        let result =
            parse(r#"{ :colon => "hello world", :"double" => "quote", :'simple' => "quote" }"#)
                .unwrap();
        assert!(result.is_object());
        let result = result.as_object().unwrap();
        assert!(result.get(":colon").unwrap().is_bytes());
        assert!(result.get(":double").unwrap().is_bytes());
        assert!(result.get(":simple").unwrap().is_bytes());
    }

    #[test]
    fn test_parse_arrow_object_key_underscore() {
        let result = parse(r#"{ :with_underscore => "hello world" }"#).unwrap();
        assert!(result.is_object());
        let result = result.as_object().unwrap();
        assert!(result.get(":with_underscore").unwrap().is_bytes());
    }

    #[test]
    fn test_parse_colon_object_double_quote() {
        let result = parse(r#"{ "hello": "world" }"#).unwrap();
        assert!(result.is_object());
        let result = result.as_object().unwrap();
        let value = result.get("hello").unwrap();
        assert_eq!(value, &Value::Bytes("world".into()));
    }

    #[test]
    fn test_parse_colon_object_single_quote() {
        let result = parse(r#"{ 'hello': 'world' }"#).unwrap();
        assert!(result.is_object());
        let result = result.as_object().unwrap();
        let value = result.get("hello").unwrap();
        assert_eq!(value, &Value::Bytes("world".into()));
    }

    #[test]
    fn test_parse_colon_object_no_quote() {
        let result = parse(r#"{ hello: "world" }"#).unwrap();
        assert!(result.is_object());
        let result = result.as_object().unwrap();
        let value = result.get("hello").unwrap();
        assert_eq!(value, &Value::Bytes("world".into()));
    }

    #[test]
    fn test_parse_dash() {
        let result = parse(r#"{ "with-dash" => "foo" }"#).unwrap();
        assert!(result.is_object());
        let result = result.as_object().unwrap();
        assert!(result.get("with-dash").unwrap().is_bytes());
    }

    #[test]
    fn test_parse_quote() {
        let result = parse(r#"{ "with'quote" => "and\"double\"quote" }"#).unwrap();
        assert!(result.is_object());
        let result = result.as_object().unwrap();
        let value = result.get("with'quote").unwrap();
        assert_eq!(value, &Value::Bytes("and\\\"double\\\"quote".into()));
    }

    #[test]
    fn test_parse_weird_format() {
        let result = parse(r#"{:hello=>"world",'number'=>42,"weird"=>'format\'here'}"#).unwrap();
        assert!(result.is_object());
        let result = result.as_object().unwrap();
        assert!(result.get(":hello").unwrap().is_bytes());
        assert!(result.get("number").unwrap().is_float());
    }

    #[test]
    fn test_non_hash() {
        assert!(parse(r#""hello world""#).is_err());
    }

    test_function![
        parse_ruby_hash => ParseRubyHash;

        complete {
            args: func_args![value: value!(r#"{ "test" => "value", "testNum" => 0.2, "testObj" => { "testBool" => true } }"#)],
            want: Ok(value!({
                test: "value",
                testNum: 0.2,
                testObj: {
                    testBool: true
                }
            })),
            tdef: TypeDef::object(Collection::from_unknown(inner_kinds())).fallible(),
        }
    ];
}<|MERGE_RESOLUTION|>--- conflicted
+++ resolved
@@ -79,13 +79,8 @@
         | Kind::bytes()
         | Kind::float()
         | Kind::boolean()
-<<<<<<< HEAD
-        | Kind::array(BTreeMap::default())
-        | Kind::object(BTreeMap::default())
-=======
         | Kind::array(Collection::any())
         | Kind::object(Collection::any())
->>>>>>> 1711a8bd
 }
 
 trait HashParseError<T>: ParseError<T> + ContextError<T> + FromExternalError<T, ParseIntError> {}

--- conflicted
+++ resolved
@@ -161,27 +161,10 @@
             _ => Ok(None),
         }
     }
-<<<<<<< HEAD
-
-    fn call_by_vm(&self, _ctx: &mut Context, args: &mut VmArgumentList) -> Resolved {
-        let value = args.required("value");
-        let remove_empty = args
-            .optional("remove_empty")
-            .unwrap_or(Value::Boolean(false));
-        let pattern = args
-            .required_any("pattern")
-            .downcast_ref::<Arc<grok::Pattern>>()
-            .unwrap()
-            .clone();
-
-        parse_grok(value, remove_empty, pattern)
-    }
 
     fn symbol(&self) -> Option<(&'static str, usize)> {
         Some(("vrl_fn_parse_grok", vrl_fn_parse_grok as _))
     }
-=======
->>>>>>> d483777f
 }
 
 #[derive(Clone, Debug)]
